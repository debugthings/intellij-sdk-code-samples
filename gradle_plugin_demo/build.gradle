plugins {
<<<<<<< HEAD
  id 'java'
  id "org.jetbrains.intellij" version "0.4.9"
}

sourceCompatibility = 1.8

repositories {
  mavenCentral()
}

dependencies {
  testCompile group: 'junit', name: 'junit', version: '4.12'
}

// See https://github.com/JetBrains/gradle-intellij-plugin/
intellij {
  // Define IntelliJ Platform API version to use for building this plugin
  version '2019.1'
}

patchPluginXml {
  untilBuild = '201.*'
}
=======
  id "org.jetbrains.intellij" version "0.4.9"
}


sourceCompatibility = 1.8
>>>>>>> 1fc2b498
<|MERGE_RESOLUTION|>--- conflicted
+++ resolved
@@ -1,5 +1,4 @@
 plugins {
-<<<<<<< HEAD
   id 'java'
   id "org.jetbrains.intellij" version "0.4.9"
 }
@@ -23,10 +22,6 @@
 patchPluginXml {
   untilBuild = '201.*'
 }
-=======
-  id "org.jetbrains.intellij" version "0.4.9"
-}
 
 
 sourceCompatibility = 1.8
->>>>>>> 1fc2b498
