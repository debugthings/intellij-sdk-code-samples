plugins {
<<<<<<< HEAD
  id "org.jetbrains.intellij" version "0.4.8"
}
=======
  id "org.jetbrains.intellij" version "0.4.7"
}


sourceCompatibility = 1.8
>>>>>>> d5163dc1
<|MERGE_RESOLUTION|>--- conflicted
+++ resolved
@@ -1,11 +1,6 @@
 plugins {
-<<<<<<< HEAD
   id "org.jetbrains.intellij" version "0.4.8"
-}
-=======
-  id "org.jetbrains.intellij" version "0.4.7"
 }
 
 
 sourceCompatibility = 1.8
->>>>>>> d5163dc1
